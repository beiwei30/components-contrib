--- conflicted
+++ resolved
@@ -113,30 +113,10 @@
 			Topic: s.topic,
 		}
 
-<<<<<<< HEAD
 		handleCtx, handleCancel := context.WithTimeout(ctx, time.Second*time.Duration(handlerTimeoutInSec))
 		defer handleCancel()
 		s.logger.Debugf("Calling app's handler for message %s on topic %s", message.ID, s.topic)
-		err := handler(handleCtx, msg)
-
-		// The context isn't handled downstream so we time out these
-		// operations here to avoid getting stuck waiting for a message
-		// to finalize (abandon/complete) if the connection has dropped.
-		// Warning, this can cause goroutine to be leaked.
-		errs := make(chan error, 1)
-		if err != nil {
-			s.logger.Warnf("Error in app's handler: %+v", err)
-			go func() {
-				errs <- s.abandonMessage(ctx, message)
-			}()
-=======
-		// TODO(#1721): Context should be propogated to the app handler call for timeout and cancellation.
-		//
-		// handleCtx, handleCancel := context.WithTimeout(ctx, time.Second*time.Duration(handlerTimeoutInSec))
-		// defer handleCancel()
-
-		s.logger.Debugf("Calling app's handler for message %s on topic %s", message.ID, s.topic)
-		appErr := appHandler(msg)
+		appErr := handler(handleCtx, msg)
 
 		// This context is used for the calls to service bus to finalize (i.e. complete/abandon) the message.
 		// If we fail to finalize the message, this message will eventually be reprocessed (at-least once delivery).
@@ -150,7 +130,6 @@
 			}
 
 			return nil
->>>>>>> 4f79098d
 		}
 		if completeErr := s.completeMessage(finalizeCtx, message); completeErr != nil {
 			return fmt.Errorf("failed to complete: %+v", completeErr)
